--- conflicted
+++ resolved
@@ -6,15 +6,8 @@
 }
 trap cleanup EXIT
 
-<<<<<<< HEAD
-# # Rebuild artifacts
-# if [[ ! -v SKIP_BUILD ]]; then
-#     npm run build
-# fi
-=======
 # Rebuild artifacts
 npm run build
->>>>>>> 16cace1b
 
 # Remove tmp chaindb if exists
 rm -Rf ./chaindb
